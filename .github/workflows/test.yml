name: test

on: [push, pull_request]

env:
  CARGO_TERM_COLOR: always

jobs:
  rustfmt:
    runs-on: ubuntu-latest
    steps:
    - name: Checkout repository
      uses: actions/checkout@v2
    - name: Install Rust
      uses: actions-rs/toolchain@v1
      with:
        toolchain: stable
        override: true
        profile: minimal
        components: rustfmt
    - name: Check formatting
      run: |
        cargo fmt --all -- --check

  clippy:
    runs-on: ubuntu-latest
    steps:
    - name: Checkout repository
      uses: actions/checkout@v2
    - name: Install Rust
      uses: actions-rs/toolchain@v1
      with:
        toolchain: stable
        override: true
        profile: minimal
        components: clippy
    - name: Run Clippy
      run: |
        cargo clippy -- -D warnings

  dependency-age:
    runs-on: ubuntu-latest
    steps:
    - name: Checkout repository
      uses: actions/checkout@v2    
    - name: Run dependency_age
      run: |
        ./ci/dependency_age.sh

  test-ubuntu:
    runs-on: ubuntu-latest
    strategy:
      matrix:
        rust: [stable, nightly]
    steps:
    - name: Checkout repository
      uses: actions/checkout@v2
    - name: Install Rust
      uses: actions-rs/toolchain@v1
      with:
        toolchain: ${{ matrix.rust }}
        override: true
        profile: minimal
    - name: Environment
      run: |
        uname -a
        cargo --version
    - name: Build
      run: |
        cargo build --verbose
    - name: Test Prequisites
      run: |
        sudo apt update
        sudo apt install libxml2-utils
        pip3 install Flask
        cd integration
        python3 server.py >server.log 2>&1 &
        python3 ssl/server.py >server-ssl.log 2>&1 &
        wget https://snapshots.mitmproxy.org/5.2/mitmproxy-5.2-linux.tar.gz -O - | tar -xz && ./mitmdump -p 8888 --modify-header "/From-Proxy/Hello" &
    - name: Run Tests units
      run: |
        cargo test --features strict
    - name: Run Integration Tests
      run: |
         export PATH="$PWD/target/debug:$PATH"
         cd integration
         pip install lxml bs4
         ./integration.py
         ./test_curl_commands.sh tests/*.curl
         ./test_html_output.py tests/*.html
         xmllint --noout tests/*.html
         ./report.sh
    - name: Archive production artifacts
      uses: actions/upload-artifact@v2
      if: ${{ always() }}
      with:
        name: tests-ubuntu-${{ matrix.rust }}-artifacts
        path: |
          integration/server.log
          integration/server-ssl.log
          integration/report/tests.json
          integration/report/tests.xml
<<<<<<< HEAD
    - name: Publish Test Report
      uses: mikepenz/action-junit-report@v2
      if: ${{ always() }}
      with:
        report_paths: 'integration/report/tests.xml'
=======

  test-archlinux-x64:
    runs-on: ubuntu-latest
    steps:
    - name: Checkout repository
      uses: actions/checkout@v2    
    - uses: addnab/docker-run-action@v3
      with:
        image: archlinux
        options: --volume ${{ github.workspace }}:/work --workdir /work --privileged --env CARGO_TERM_COLOR=always
        run: |
          set -eu
          uname -a
          uname -m
          echo "----- install build prerequisites -----"
          pacman -Syy --noconfirm
          pacman -Sy --noconfirm curl base-devel libxml2 python3 python-pip
          curl --proto '=https' --tlsv1.2 -sSf https://sh.rustup.rs | sh -s -- -y
          source $HOME/.cargo/env
          rustc --version
          cargo --version
          echo "----- build -----"
          cargo build --verbose
          echo "----- install servers prerequisites -----"
          python3 -m pip install --upgrade pip --quiet
          pip3 install lxml bs4 Flask mitmproxy
          export PATH="$PWD/target/debug:$PATH"
          echo "----- start servers -----"
          cd integration
          python3 server.py >server.log 2>&1 &
          python3 ssl/server.py >server-ssl.log 2>&1 &
          mitmdump -p 8888 --modify-header "/From-Proxy/Hello" >mitmdump.log 2>&1 &
          ps auxww | grep -v grep | grep -E "server.py|mitmdump"
          echo "----- tests units -----"
          cargo test --features strict
          echo "----- integration tests -----"
          ./integration.py
    - name: Archive production artifacts
      uses: actions/upload-artifact@v2
      if: ${{ always() }}
      with:
        name: tests-archlinux-x64-artifacts
        path: |
          integration/mitmdump.log
          integration/server.log
          integration/server-ssl.log

>>>>>>> b277dced
  test-osx:
    runs-on: macos-latest
    strategy:
      matrix:
        rust: [stable, nightly]
    steps:
    - name: Checkout repository
      uses: actions/checkout@v2
    - name: Install Rust
      uses: actions-rs/toolchain@v1
      with:
        toolchain: ${{ matrix.rust }}
        override: true
        profile: minimal
    - name: Environment
      run: |
        uname -a
        cargo --version     
    - name: Build
      run: |
        cargo build --verbose
    - name: Test Prequisites
      run: |
        pip3 install Flask
        cd integration
        python3 server.py >server.log 2>&1 &
        python3 ssl/server.py >server-ssl.log 2>&1 &
        wget https://snapshots.mitmproxy.org/5.2/mitmproxy-5.2-osx.tar.gz -O - | tar -xz && ./mitmdump -p 8888 --modify-header "/From-Proxy/Hello" &
    - name: Run Tests units
      run: |
        cargo test
    - name: Run Integration Tests
      run: |
         export PATH="$PWD/target/debug:$PATH"
         cd integration
         ./integration.py
    - name: Archive production artifacts
      uses: actions/upload-artifact@v2
      if: ${{ always() }}
      with:
        name: tests-osx-${{ matrix.rust }}-artifacts
        path: |
          integration/server.log
          integration/server-ssl.log

  test-win64:
    runs-on: windows-latest
    strategy:
      matrix:
        rust: [stable, nightly]
    env:
      VCPKGRS_DYNAMIC: 1
    steps:
    - name: Set git to use LF
      run: |
        git config --global core.autocrlf false
        git config --global core.eol lf       
    - name: Checkout repository
      uses: actions/checkout@v2 
    - name: Install Rust
      uses: actions-rs/toolchain@v1
      with:
        toolchain: stable
        override: true
        profile: minimal
    - name: Environment
      run: |
        $Properties = 'Caption', 'CSName', 'Version', 'BuildType', 'OSArchitecture'
        Get-CimInstance Win32_OperatingSystem | Select-Object $Properties | Format-Table -AutoSize
        cargo --version
        $PsVersionTable
    - name: Install build and tests prequisites
      run: |
        # vcpkg build prequisites
        (Get-Command vcpkg).Path
        Expand-Archive -PassThru -Force -LiteralPath .\ci\windows\vcpkg_installed.zip -DestinationPath C:\vcpkg\
        Get-ChildItem C:\vcpkg\installed
        vcpkg integrate install
        # fix known win build bugs
        (Get-Content .\packages\hurl\src\runner\hurl_file.rs).replace('```', '') | Set-Content .\packages\hurl\src\runner\hurl_file.rs
        # install proxy and server
        pip3 install Flask mitmproxy   
    - name: Run Tests units
      run: |
        cd .\integration
        Start-Job -Name mitmdump -ScriptBlock { mitmdump --listen-port 8888 --modify-header "/From-Proxy/Hello" }
        Start-Job -Name server -ScriptBlock { python server.py > server.log }
        Start-Job -Name server -ScriptBlock { python ssl/server.py > server-ssl.log }
        Get-Job -Name server
        Get-Job -Name mitmdump
        Start-Sleep 5
        cd ..
        cargo test --verbose
    - name: Run Integration tests
      run: |
        cargo build --release --verbose
        $execdir=[System.Environment]::SystemDirectory
        Get-ChildItem -Path ".\target\release" -Recurse -Include *.dll -File | Copy-Item -Destination "${execdir}"
        Get-ChildItem -Path ".\target\release" -Recurse -Include hurl*.exe -File | Copy-Item -Destination "${execdir}"
        cd .\integration
        Start-Job -Name mitmdump -ScriptBlock { mitmdump --listen-port 8888 --modify-header "/From-Proxy/Hello" }
        Start-Job -Name server -ScriptBlock { python server.py > server.log }
        Start-Job -Name server -ScriptBlock { python ssl/server.py > server-ssl.log }
        Get-Job -Name server
        Get-Job -Name mitmdump
        Start-Sleep 5
        hurlfmt --no-format tests\assert_base64.hurl
        python integration.py
    - name: Archive production artifacts
      uses: actions/upload-artifact@v2
      if: ${{ always() }}
      with:
        name: tests-win64-${{ matrix.rust }}-artifacts
        path: |
          integration/server.log
          integration/server-ssl.log<|MERGE_RESOLUTION|>--- conflicted
+++ resolved
@@ -90,6 +90,11 @@
          ./test_html_output.py tests/*.html
          xmllint --noout tests/*.html
          ./report.sh
+    - name: Publish Test Report
+      uses: mikepenz/action-junit-report@v2
+      if: ${{ always() }}
+      with:
+        report_paths: 'integration/report/tests.xml'
     - name: Archive production artifacts
       uses: actions/upload-artifact@v2
       if: ${{ always() }}
@@ -100,14 +105,6 @@
           integration/server-ssl.log
           integration/report/tests.json
           integration/report/tests.xml
-<<<<<<< HEAD
-    - name: Publish Test Report
-      uses: mikepenz/action-junit-report@v2
-      if: ${{ always() }}
-      with:
-        report_paths: 'integration/report/tests.xml'
-=======
-
   test-archlinux-x64:
     runs-on: ubuntu-latest
     steps:
@@ -144,6 +141,11 @@
           cargo test --features strict
           echo "----- integration tests -----"
           ./integration.py
+    - name: Publish Test Report
+      uses: mikepenz/action-junit-report@v2
+      if: ${{ always() }}
+      with:
+        report_paths: 'integration/report/tests.xml'
     - name: Archive production artifacts
       uses: actions/upload-artifact@v2
       if: ${{ always() }}
@@ -153,8 +155,6 @@
           integration/mitmdump.log
           integration/server.log
           integration/server-ssl.log
-
->>>>>>> b277dced
   test-osx:
     runs-on: macos-latest
     strategy:
@@ -191,6 +191,11 @@
          export PATH="$PWD/target/debug:$PATH"
          cd integration
          ./integration.py
+    - name: Publish Test Report
+      uses: mikepenz/action-junit-report@v2
+      if: ${{ always() }}
+      with:
+        report_paths: 'integration/report/tests.xml'
     - name: Archive production artifacts
       uses: actions/upload-artifact@v2
       if: ${{ always() }}
@@ -263,6 +268,11 @@
         Start-Sleep 5
         hurlfmt --no-format tests\assert_base64.hurl
         python integration.py
+    - name: Publish Test Report
+      uses: mikepenz/action-junit-report@v2
+      if: ${{ always() }}
+      with:
+        report_paths: 'integration/report/tests.xml'
     - name: Archive production artifacts
       uses: actions/upload-artifact@v2
       if: ${{ always() }}
